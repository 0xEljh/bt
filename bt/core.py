--- conflicted
+++ resolved
@@ -904,11 +904,8 @@
         # never be selected by SelectAll, SelectN etc. I.e. we should not open the
         # position at zero price. At the same time, we are able to close it at zero
         # price, because at that point amount=0.
-<<<<<<< HEAD
         # Note also that we don't erase the position in an asset which price has
         # dropped to zero (though the weight will indeed be = 0)
-=======
->>>>>>> 34cdd7e7
         if amount == 0:
             return
 
